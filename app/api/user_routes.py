--- conflicted
+++ resolved
@@ -26,10 +26,6 @@
     UserResponse,
     UserRoleCreate,
     UserCreate,
-<<<<<<< HEAD
-=======
-    UpdateUserClassRequest,
->>>>>>> 4e589150
 )  # User data validation schema
 from app.crud import (
     get_user_by_tID,
@@ -107,102 +103,9 @@
             detail="Please choose a role to complete your registration.",
         )
 
-
-@router.get("/users")
-async def get_all_users(db: AsyncSession = Depends(get_db)):
-    """
-    Fetches all users from the database.
-
-    - db: AsyncSession for performing database operations.
-
-    Returns a list of users.
-    """
-
-    query = select(UserModel)
-    result = await db.execute(query)
-    users = result.scalars().all()
-
-    return {"message": "Users data fetched from the database", "users": users}
-
-
-@router.get("/users/{user_id}")
-async def get_user_by_tg_id(user_id: int, db: AsyncSession = Depends(get_db)):
-    """
-    Fetches get user from the database by user_id == telegram_id.
-
-    - ***db***: AsyncSession for performing database operation.
-
-    Return selected user.
-
-    """
-
-    query = select(UserModel).where(UserModel.telegram_id == user_id)
-    query_result = await db.execute(query)
-    user = query_result.scalar_one_or_none()
-
-    if user:
-
-        return user
-    else:
-        raise HTTPException(404, "User Not Found")
-
-
-@router.post("/users", response_model=UserResponse)
-async def create_user_after_role_selection(
-    role_selected_by_user: UserRoleCreate,
-    request: Request,
-    db: AsyncSession = Depends(get_db),
-):
-    # Retrieve role from the UserRoleModel
-    role = await db.execute(
-        select(UserRoleModel).where(
-            UserRoleModel.role_name == role_selected_by_user.role
-        )
-    )
-    role = role.scalars().first()
-
-    if not role:
-        raise HTTPException(status_code=400, detail="Invalid role selected")
-
-    # Retrieve validated params from the request state
-    validated_params = request.state.validated_params
-    user_data_str = validated_params.get("user", "")
-    user_data = json.loads(user_data_str) if user_data_str else {}
-
-    user_data["telegram_id"] = user_data.pop("id")
-    user_data["role_id"] = role.id  # Assign the role ID to user_data
-
-    existing_user = await get_user_by_tID(db, user_data.get("telegram_id"))
-    if existing_user:
-        return {
-            "message": "Prevent multiple user creation, user already exists",
-            "user": existing_user,
-        }
-
-    new_user = await create_user(db, UserCreate(**user_data))
-    await assign_initial_quests(db, new_user.id)
-    await assign_initial_achievements(db, new_user.id)
-
-    new_user_with_assigned_data = await get_user_by_tID(
-        db, user_data.get("telegram_id")
-    )
-
-    return {
-        "message": "User created successfully with selected role.",
-        "user": new_user_with_assigned_data,
-    }
-
-
 # Endpoint to delete a user by ID
-<<<<<<< HEAD
-@router.delete("/users/{user_id}")
-@role_required(
-    ["admin", "kingdom", "adventurer"]
-)  # Only admin and kingdom can delete users
-=======
 @router.delete("/user/{user_id}")
 @role_required(["adventurer"])  # Temporary solution for testing purposes to be able to remove the user from db via frontend
->>>>>>> 4e589150
 async def delete_user(
     user_id: int, request: Request, db: AsyncSession = Depends(get_db)
 ):
@@ -220,88 +123,3 @@
     else:
         raise HTTPException(status_code=404, detail="User not found")
 
-
-@router.put("/users/{user_id}")
-@role_required(["admin"])  # Only admin  can change users
-async def update_all_information(
-    user_id: int, request: Request, db: AsyncSession = Depends(get_db)
-):
-    """
-    Change all information in selected user by their ID.
-
-    - **user_id**: The ID of the user to put information.
-    - **db**: Database session dependency, automatically provided by FastAPI.
-
-    Returns a success message if the user information changed, or raises a 404 error if not found.
-    """
-    query = select(UserModel).where(UserModel.telegram_id == user_id)
-    query_result = await db.execute(query)
-    user_info = query_result.scalar_one_or_none()
-
-    if not user_info:
-        raise HTTPException(404, "User not found")
-
-    new_user_data = await request.json()
-
-    user_info.first_name = new_user_data["first_name"]
-    user_info.last_name = new_user_data["last_name"]
-    user_info.username = new_user_data.get("username")
-    user_info.user_class = new_user_data.get("user_class")
-    user_info.level = new_user_data["level"]
-    user_info.points = new_user_data["points"]
-    user_info.coins = new_user_data["coins"]
-
-    # Сохраняем изменения в базе данных
-
-    await db.commit()
-
-    return {"message": "User information successfully replaced", "user": user_info}
-
-
-@router.patch("/users/{user_id}")
-@role_required(["admin"])  # Only admin  can change users
-async def update_selected_information(
-    user_id: int, request: Request, db: AsyncSession = Depends(get_db)
-):
-    """
-    Change some selected information in selected user by their ID.
-
-    - **user_id**: The ID of the user based on TG-ID.
-    - **db**: Database session dependency, automatically provided by FastAPI.
-
-    Returns a success message if the user selected information changed, or raises a 404 error if not found.
-    """
-    query = select(UserModel).where(UserModel.telegram_id == user_id)
-    query_result = await db.execute(query)
-    user_info = query_result.scalar_one_or_none()
-
-    new_user_data = await request.json()
-    if not user_info:
-        raise HTTPException(404, "User not found")
-
-    available_fields = [
-        "first_name",
-        "last_name",
-        "username",
-        "user_class",
-        "level",
-        "coins",
-        "points",
-    ]
-
-    for field in available_fields:
-        if field in new_user_data:
-            setattr(user_info, field, new_user_data[field])
-
-    # Сохраняем изменения в базе данных
-
-    await db.commit()
-
-    return {"message": "User information successfully replaced", "user": user_info}
-
-
-@router.post("/users/{user_id}/quests/{quest_id}/complete")
-async def complete_quest(
-    user_id: UUID, quest_id: UUID, db: AsyncSession = Depends(get_db)
-):
-    return await complete_quest_and_take_rewards(user_id, quest_id, db)