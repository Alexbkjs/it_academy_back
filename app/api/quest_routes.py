--- conflicted
+++ resolved
@@ -2,12 +2,12 @@
 from sqlalchemy import select, update
 from fastapi import APIRouter, Depends, HTTPException, Request
 from sqlalchemy.ext.asyncio import AsyncSession
-<<<<<<< HEAD
 from app.models import Reward as RewardModel
 from app.schemas import (
     Quest as QuestSchema,
     QuestsResponse,
     RewardBase as RewardBaseSchema,
+    InitialQuestResponse
 )
 from app.crud import (
     create_quest,
@@ -17,20 +17,14 @@
     create_reward,
     delete_reward_by_id,
 )
-=======
-
-from app.schemas import Quest as QuestSchema, QuestsResponse, InitialQuestResponse
-from app.crud import create_quest, get_quests, get_quest_by_id
->>>>>>> 4e589150
+import create_quest, get_quests, get_quest_by_id
 from app.database import get_db
 from uuid import UUID
 from app.utils.get_current_user import get_current_user
 
-<<<<<<< HEAD
+
 from app.utils.role_check import role_required
-=======
 from app.crud import get_initial_quest
->>>>>>> 4e589150
 
 # Create an APIRouter instance for quest-related routes
 
