--- conflicted
+++ resolved
@@ -9,7 +9,6 @@
       POSTGRES_DB: ${POSTGRES_DB}
     ports:
       - "5432:5432"
-<<<<<<< HEAD
     volumes:
       - postgres_data:/var/lib/postgresql/data 
       
@@ -26,14 +25,6 @@
     networks:
       - back-network
     
-=======
-    # volumes:
-    #   - postgres_data:/var/lib/postgresql/data
-
-    # In development, it's best to avoid persistent volumes to ensure a fresh database state for every developer, using migrations and seed data to maintain consistency.
-    # In production, you should use persistent volumes for database data, automate migrations, and implement proper backup and rollback mechanisms.
-
->>>>>>> 01a164b8
   app:
     build:
       context: ./
@@ -53,8 +44,8 @@
       test: ["CMD", "curl", "-f", "http://localhost:9000/health"]
       interval: 10s
       timeout: 5s
-<<<<<<< HEAD
       retries: 5
+      
     networks:
       - back-network
 
@@ -63,7 +54,4 @@
 
 networks:
   back-network:
-    driver: bridge
-=======
-      retries: 5
->>>>>>> 01a164b8
+    driver: bridge